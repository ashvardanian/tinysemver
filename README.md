# Tiny Sem Ver

Minimalistic [Semantic Versioning](https://semver.org/) package for projects following [Conventional Commits](https://www.conventionalcommits.org/) in a single short Python file.
In plain English, if your commit messages look like `feat: add new feature` or `fix: bugfix`, this package will automate releasing new "GIT tags" based on the commit messages.
Here is how to integrate it into your project CI:

```sh
$ pip install tinysemver
$ tinysemver --dry-run --verbose
> Current version: 1.2.2
> Next version: 1.3.0
```

The `--dry-run` flag will only print the next version without changing any files.
Great for pre-release CI pipelines.
If you need more control over the default specification, here are more options you can run against the files in this repository:

```sh
# This won't push
$ tinysemver --verbose \
    --major-verbs 'breaking,break,major' \
    --minor-verbs 'feature,minor,add,new' \
<<<<<<< HEAD
    --patch-verbs 'fix,patch,bug,improve,docs,make' \
=======
    --patch-verbs 'fix,patch,bug,improve,docs' \
>>>>>>> 2405cf5d
    --changelog-file 'CHANGELOG.md' \
    --version-file 'VERSION' \
    --update-version-in 'pyproject.toml' '^version = "(\d+\.\d+\.\d+)"' \
    --github-repository 'ashvardanian/tinysemver'
# Revert to the previous commit
$ git reset --soft HEAD~1                         
```

It's recommended to use strict version matching with `\d+\.\d+\.\d+` instead of a generic wildcard like `.*`, but both would work.
Here is an example of passing even more parameters for a project like `stringzilla`:

```sh
$ tinysemver --verbose \
    --major-verbs 'breaking,break,major' \
    --minor-verbs 'feature,minor,add,new' \
<<<<<<< HEAD
    --patch-verbs 'fix,patch,bug,improve,docs,make' \
=======
    --patch-verbs 'fix,patch,bug,improve,docs' \
>>>>>>> 2405cf5d
    --changelog-file 'CHANGELOG.md' \
    --version-file 'VERSION' \
    --update-version-in 'pyproject.toml' '^version = "(\d+\.\d+\.\d+)"' \
    --update-version-in 'package.json' '"version": "(.*)"' \
    --update-version-in 'CITATION.cff' '^version: (.*)' \
    --update-major-version-in 'include/stringzilla/stringzilla.h' '^#define STRINGZILLA_VERSION_MAJOR (.*)' \
    --update-minor-version-in 'include/stringzilla/stringzilla.h' '^#define STRINGZILLA_VERSION_MINOR (.*)' \
    --update-patch-version-in 'include/stringzilla/stringzilla.h' '^#define STRINGZILLA_VERSION_PATCH (.*)' \
    --github-repository 'ashvardanian/stringzilla' \
    --push
> Current version: 1.2.2
> ? Commits since last tag: 3                   # Only in verbose mode
> # 5579972: Improve: Log file patches          # Only in verbose mode
> # de645ea: Improve: Grouping CHANGELOG        # Only in verbose mode
> Next version: 1.3.0
> Will update file: VERSION:0
> - 1.2.2                                       # Only in verbose mode
> + 1.3.0                                       # Only in verbose mode
> Will update file: package.json:5
> - "version": "1.2.2"                          # Only in verbose mode
> + "version": "1.3.0"                          # Only in verbose mode
> Will update file: pyproject.toml:7
> - version = "1.2.2"                           # Only in verbose mode
> + version = "1.3.0"                           # Only in verbose mode
> Will update file: CITATION.cff:7
> - version: 1.2.2                              # Only in verbose mode
> + version: 1.3.0                              # Only in verbose mode
> Appending to changelog file: CHANGELOG.md
> = skipping 250 lines                          # Only in verbose mode
> + adding 30 lines                             # Only in verbose mode
```

Alternatively, you can just ask for `--help`:

```sh
$ tinysemver --help
```

## GitHub CI Action

TinySemVer can be easily integrated into your GitHub Actions CI pipeline.
Assuming the differences between YAML and shell notation, some arguments are passed in a different form, like `--update-version-in`.

```yaml
name: Release

on:
  push:
    branches: [ main ]

jobs:
  semver:
    runs-on: ubuntu-latest

    steps:
    - name: Checkout
      uses: actions/checkout@v4
      with:
        persist-credentials: false # Only if main branch if protected

    - name: Run TinySemVer
      uses: ashvardanian/tinysemver@v2.0.1
      with:
        major-verbs: 'breaking,break,major'
        minor-verbs: 'feature,minor,add,new'
        patch-verbs: 'fix,patch,bug,improve,docs,make'
        changelog-file: 'CHANGELOG.md'
        version-file: 'VERSION'
        update-version-in: 'pyproject.toml:version = "(.*)"' # Use colon instead of space
        git-user-name: 'GitHub Actions'
        git-user-email: 'actions@github.com'
        github-token: ${{ secrets.GITHUB_TOKEN }}
        verbose: 'true'
        push: 'true'
        create-release: 'true'
        dry-run: 'false'

  publish:
    needs: semver # Depends on the previous job
    runs-on: ubuntu-latest

    steps:
      - uses: actions/checkout@v4
        with:
          ref: main # Take the most recent updated version
```

Every team has a different workflow, but a common pattern is to have one `release.yml` for the `main` branch and another `prerelease.yml` for the `main-dev` branch used as a staging area.
The latter would run with `dry-run: 'true'` and `push: 'false'` to prevent pushing changes to the main repository.
The `create-release` flag is optional and can be set to `false` if you don't want to create a new release on GitHub.
If you need to update the version in multiple files, pass a multiline string with the `|` operator:

```yaml
        update-version-in: |
          pyproject.toml:version = "(.*)"
          package.json:"version": "(.*)"
          CITATION.cff:version: "(.*)"
```

For examples, consider checking StringZilla, USearch, and other libraries using TinySemVer.

### Security Considerations

If your default branch is protected with a "pull request before merging" rule:

1. A repository-scoped Personal Access Token (PAT) is required to push to the branch.
2. Set `persist-credentials: false` in the `actions/checkout` step.

Also keep in mind:

- The default `GITHUB_TOKEN` cannot be used with protected branches.
- Using a PAT instead of `GITHUB_TOKEN` poses security risks:
  - Workflows from any branch can access secret variables.
  - This could allow non-protected branches to use elevated permissions.
- Mitigation:
  - Use a fine-grained PAT with minimal necessary permissions.
  - Prefer the `pull_request` workflow trigger, which limits permissions.
  - Be cautious: users with write access could still potentially exploit workflows to expose the PAT.

> [!TIP]
> Always follow the principle of least privilege when setting up tokens and permissions.

For more information on CI configurations and pushing changes in GitHub Actions, see the [semantic-release GitHub Actions guide](https://github.com/semantic-release/semantic-release/blob/master/docs/recipes/ci-configurations/github-actions.md#pushing-packagejson-changes-to-a-master-branch).

## Why?

In the past I was using [semantic-release](https://github.com/semantic-release/semantic-release) for my 10+ projects.
At some point, a breaking change in the dependencies broke all my projects CI pipelines for a month, affecting dozens of tech companies using those libraries.
I felt miserable trying to trace the issue and reluctant to go through 363K lines of low-quality JavaScript code to find the bug.
Yes, it's 363K lines of code:

```sh
$ .../node_modules$ cloc .
   10751 text files.
    7809 unique files.                                          
    3498 files ignored.

github.com/AlDanial/cloc v 1.90  T=2.96 s (2450.6 files/s, 300331.1 lines/s)
--------------------------------------------------------------------------------
Language                      files          blank        comment           code
--------------------------------------------------------------------------------
JavaScript                     4902          48080          81205         363424
TypeScript                      732           7008          73034          79367
Markdown                        633          26835              0          66869
JSON                            599             58              0          64808
HTML                             86           1821              0          25365
Python                           57           4985           9193          23704
CSS                              97           1360            739           6346
YAML                             73             79             51           1198
CoffeeScript                     18            193             16           1122
EJS                               1             67              0            521
Lua                              22             95             29            434
Handlebars                       11             30              0            188
C#                                1             55              9            186
Bourne Shell                      7             30             11            168
Bourne Again Shell                2             22             24             84
TOML                              1              8             31             80
make                              3             17             11             57
PowerShell                        2             12              4             48
DOS Batch                         5              9              0             42
Fish Shell                        1              5             14             21
C++                               2             12             19             20
Nix                               1              1              0             19
--------------------------------------------------------------------------------
SUM:                           7256          90782         164390         634071
--------------------------------------------------------------------------------
```

Here is the `cloc` output for `tinysemver`:

```sh
$ tinysemver$ cloc .
      11 text files.
       6 unique files.                              
       6 files ignored.

github.com/AlDanial/cloc v 1.96  T=0.01 s (660.7 files/s, 44267.6 lines/s)
-------------------------------------------------------------------------------
Language                     files          blank        comment           code
-------------------------------------------------------------------------------
Python                           1             45             27            194
Markdown                         1             13              0             71
TOML                             1              6              2             33
Text                             3              1              0             10
-------------------------------------------------------------------------------
SUM:                             6             65             29            308
-------------------------------------------------------------------------------
```

## What's Missing?

- Optional commit scopes, like `feat(scope): add new feature`. Doesn't make sense for most projects.
- Pre-release versions, like `1.2.3-alpha.1`. Not needed for most projects.
- GenAI.

For reference, according to SemVer 2.0, all [following versions](https://regex101.com/r/Ly7O1x/3/) are valid:

```
1.1.2-prerelease+meta
1.1.2+meta
1.1.2+meta-valid
1.0.0-alpha
1.0.0-beta
1.0.0-alpha.beta.1
1.0.0-alpha.1
1.0.0-alpha0.valid
1.0.0-alpha.0valid
1.0.0-alpha-a.b-c-somethinglong+build.1-aef.1-its-okay
1.0.0-rc.1+build.1
2.0.0-rc.1+build.123
1.2.3-beta
10.2.3-DEV-SNAPSHOT
1.2.3-SNAPSHOT-123
2.0.0+build.1848
2.0.1-alpha.1227
1.0.0-alpha+beta
1.2.3----RC-SNAPSHOT.12.9.1--.12+788
1.2.3----R-S.12.9.1--.12+meta
1.2.3----RC-SNAPSHOT.12.9.1--.12
1.0.0+0.build.1-rc.10000aaa-kk-0.1
1.0.0-0A.is.legal
```

Probably very useful for 2-3 projects, I didn't need to support any of them yet.

## Examples

Assembling RegEx queries can be hard.
Luckily, there aren't too many files to update in most projects.
Below is an example of a pipeline for the USearch project, that has bindings to 10 programming languages.
Feel free to add other sources and examples.

```sh
$ mkdir -p example

$ wget https://github.com/unum-cloud/usearch/raw/main/VERSION -P example/
$ wget https://github.com/unum-cloud/usearch/raw/main/CHANGELOG.md -P example/ # Missing
$ wget https://github.com/unum-cloud/usearch/raw/main/CITATION.cff -P example/
$ wget https://github.com/unum-cloud/usearch/raw/main/CMakeLists.txt -P example/
$ wget https://github.com/unum-cloud/usearch/raw/main/Cargo.toml -P example/
$ wget https://github.com/unum-cloud/usearch/raw/main/package.json -P example/
$ wget https://github.com/unum-cloud/usearch/raw/main/conanfile.py -P example/
$ wget https://github.com/unum-cloud/usearch/raw/main/README.md -P example/
$ wget https://github.com/unum-cloud/usearch/raw/main/wasmer.toml -P example/
$ wget https://github.com/unum-cloud/usearch/raw/main/csharp/nuget/nuget-package.props -P example/
$ wget https://github.com/unum-cloud/usearch/raw/main/include/usearch/index.hpp -P example/

# You can match the semantic version part with a generic wildcard like: .*
# But it's recommended to stick to a stricter format: \d+\.\d+\.\d+
$ tinysemver --dry-run --verbose \
    --major-verbs 'breaking,break,major' \
    --minor-verbs 'feature,minor,add,new' \
<<<<<<< HEAD
    --patch-verbs 'fix,patch,bug,improve,docs,make' \
=======
    --patch-verbs 'fix,patch,bug,improve,docs' \
>>>>>>> 2405cf5d
    --version-file 'example/VERSION' \
    --changelog-file 'example/CHANGELOG.md' \
    --update-version-in 'example/CITATION.cff' '^version: (\d+\.\d+\.\d+)' \
    --update-version-in 'example/CMakeLists.txt' '\sVERSION (\d+\.\d+\.\d+)' \
    --update-version-in 'example/Cargo.toml' '^version = "(\d+\.\d+\.\d+)"' \
    --update-version-in 'example/package.json' '"version": "(\d+\.\d+\.\d+)"' \
    --update-version-in 'example/conanfile.py' '\sversion = "(\d+\.\d+\.\d+)"' \
    --update-version-in 'example/README.md' '^version = \{(\d+\.\d+\.\d+)\}' \
    --update-version-in 'example/wasmer.toml' '^version = "(\d+\.\d+\.\d+)"' \
    --update-version-in 'example/nuget-package.props' '(\d+\.\d+\.\d+)\<\/Version\>' \
    --update-major-version-in 'example/index.hpp' '^#define USEARCH_VERSION_MAJOR (\d+)' \
    --update-minor-version-in 'example/index.hpp' '^#define USEARCH_VERSION_MINOR (\d+)' \
    --update-patch-version-in 'example/index.hpp' '^#define USEARCH_VERSION_PATCH (\d+)' \
    --path .
```

## Contributing

Feel free to open an issue or a pull request.
If you need to bump the version of `tinysemver` itself:

```sh
tinysemver --verbose \
    --version-file 'VERSION' \
    --changelog-file 'CHANGELOG.md' \
    --update-version-in 'pyproject.toml' 'version = "(.*)"' \
    --github-repository 'ashvardanian/tinysemver' --push
```<|MERGE_RESOLUTION|>--- conflicted
+++ resolved
@@ -20,11 +20,7 @@
 $ tinysemver --verbose \
     --major-verbs 'breaking,break,major' \
     --minor-verbs 'feature,minor,add,new' \
-<<<<<<< HEAD
     --patch-verbs 'fix,patch,bug,improve,docs,make' \
-=======
-    --patch-verbs 'fix,patch,bug,improve,docs' \
->>>>>>> 2405cf5d
     --changelog-file 'CHANGELOG.md' \
     --version-file 'VERSION' \
     --update-version-in 'pyproject.toml' '^version = "(\d+\.\d+\.\d+)"' \
@@ -40,11 +36,7 @@
 $ tinysemver --verbose \
     --major-verbs 'breaking,break,major' \
     --minor-verbs 'feature,minor,add,new' \
-<<<<<<< HEAD
     --patch-verbs 'fix,patch,bug,improve,docs,make' \
-=======
-    --patch-verbs 'fix,patch,bug,improve,docs' \
->>>>>>> 2405cf5d
     --changelog-file 'CHANGELOG.md' \
     --version-file 'VERSION' \
     --update-version-in 'pyproject.toml' '^version = "(\d+\.\d+\.\d+)"' \
@@ -297,11 +289,7 @@
 $ tinysemver --dry-run --verbose \
     --major-verbs 'breaking,break,major' \
     --minor-verbs 'feature,minor,add,new' \
-<<<<<<< HEAD
     --patch-verbs 'fix,patch,bug,improve,docs,make' \
-=======
-    --patch-verbs 'fix,patch,bug,improve,docs' \
->>>>>>> 2405cf5d
     --version-file 'example/VERSION' \
     --changelog-file 'example/CHANGELOG.md' \
     --update-version-in 'example/CITATION.cff' '^version: (\d+\.\d+\.\d+)' \
