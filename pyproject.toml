--- conflicted
+++ resolved
@@ -4,13 +4,8 @@
 
 [project]
 name = "tinysemver"
-<<<<<<< HEAD
-version = "2.0.7"
+version = "2.0.8"
 description = "Semantic-Versioning with LLMs and without 300,000 lines of JS"
-=======
-version = "2.0.8"
-description = "Tiny Semantic Versioning (SemVer) library, that doesn't depend on 300K lines of JavaScript"
->>>>>>> 5e070842
 readme = "README.md"
 license = { file = "LICENSE" }
 authors = [
