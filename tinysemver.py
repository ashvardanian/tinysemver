--- conflicted
+++ resolved
@@ -13,11 +13,7 @@
     tinysemver --dry-run --verbose \
         --major-verbs 'breaking,break,major' \
         --minor-verbs 'feature,minor,add,new' \
-<<<<<<< HEAD
         --patch-verbs 'fix,patch,bug,improve,docs,make' \
-=======
-        --patch-verbs 'fix,patch,bug,improve,docs' \
->>>>>>> 2405cf5d
         --changelog-file 'CHANGELOG.md' \
         --version-file 'VERSION' \
         --update-version-in 'package.json' '"version": "(.*)"' \
@@ -169,27 +165,18 @@
     env["GIT_COMMITTER_EMAIL"] = user_email
     env["GIT_AUTHOR_NAME"] = user_name
     env["GIT_AUTHOR_EMAIL"] = user_email
-<<<<<<< HEAD
-    message = f"Release: {tag}"
-
-=======
     env["GITHUB_TOKEN"] = github_token
     message = f"Release: {tag} [skip ci]"
->>>>>>> 2405cf5d
     subprocess.run(["git", "add", "-A"], cwd=repository_path)
     subprocess.run(["git", "commit", "-m", message], cwd=repository_path, env=env)
 
     # Get the SHA of the new commit
     new_commit_sha = subprocess.run(
-<<<<<<< HEAD
         ["git", "rev-parse", "HEAD"],
         cwd=repository_path,
         capture_output=True,
         text=True,
         check=True,
-=======
-        ["git", "rev-parse", "HEAD"], cwd=repository_path, capture_output=True, text=True, check=True
->>>>>>> 2405cf5d
     ).stdout.strip()
 
     subprocess.run(["git", "tag", "-a", tag, "-m", message, new_commit_sha], cwd=repository_path, env=env)
@@ -213,10 +200,7 @@
         push_result = subprocess.run(
             ["git", "push", url, f"{new_commit_sha}:{default_branch}"],
             cwd=repository_path,
-<<<<<<< HEAD
-=======
             capture_output=True,
->>>>>>> 2405cf5d
             env=env,
         )
         if push_result.returncode != 0:
@@ -492,13 +476,10 @@
 
 
 def main():
-<<<<<<< HEAD
     """
     TinySemVer entrypoint responsible for parsing CLI arguments and environment variables,
     preprocessing them and passing down to the `bump` function.
     """
-=======
->>>>>>> 2405cf5d
     if "GITHUB_ACTIONS" not in os.environ:
         parser = argparse.ArgumentParser(description="Tiny Semantic Versioning tool")
         parser.add_argument(
@@ -612,32 +593,11 @@
         args.push = os.environ.get("TINYSEMVER_PUSH", "").lower() == "true"
         args.major_verbs = os.environ.get("TINYSEMVER_MAJOR_VERBS") or "breaking,break,major"
         args.minor_verbs = os.environ.get("TINYSEMVER_MINOR_VERBS") or "feature,minor,add,new"
-<<<<<<< HEAD
         args.patch_verbs = os.environ.get("TINYSEMVER_PATCH_VERBS") or "fix,patch,bug,improve,docs,make"
-=======
-        args.patch_verbs = os.environ.get("TINYSEMVER_PATCH_VERBS") or "fix,patch,bug,improve,docs"
->>>>>>> 2405cf5d
         args.default_branch = os.environ.get("TINYSEMVER_DEFAULT_BRANCH") or "main"
         args.changelog_file = os.environ.get("TINYSEMVER_CHANGELOG_FILE")
         args.version_file = os.environ.get("TINYSEMVER_VERSION_FILE")
         args.update_version_in = [
-<<<<<<< HEAD
-            tuple(item.split(",")) for item in os.environ.get("TINYSEMVER_UPDATE_VERSION_IN", "").split(";") if item
-        ]
-        args.update_major_version_in = [
-            tuple(item.split(","))
-            for item in os.environ.get("TINYSEMVER_UPDATE_MAJOR_VERSION_IN", "").split(";")
-            if item
-        ]
-        args.update_minor_version_in = [
-            tuple(item.split(","))
-            for item in os.environ.get("TINYSEMVER_UPDATE_MINOR_VERSION_IN", "").split(";")
-            if item
-        ]
-        args.update_patch_version_in = [
-            tuple(item.split(","))
-            for item in os.environ.get("TINYSEMVER_UPDATE_PATCH_VERSION_IN", "").split(";")
-=======
             tuple(item.split(":", 1))
             for item in os.environ.get("TINYSEMVER_UPDATE_VERSION_IN", "").split("\n")  #
             if item  #
@@ -655,7 +615,6 @@
         args.update_patch_version_in = [
             tuple(item.split(":", 1))
             for item in os.environ.get("TINYSEMVER_UPDATE_PATCH_VERSION_IN", "").split("\n")
->>>>>>> 2405cf5d
             if item
         ]
         args.path = os.environ.get("TINYSEMVER_REPO_PATH")
@@ -663,7 +622,7 @@
         args.git_user_email = os.environ.get("TINYSEMVER_GIT_USER_EMAIL", "tinysemver@ashvardanian.com")
         args.github_token = os.environ.get("GITHUB_TOKEN")
         args.github_repository = os.environ.get("GITHUB_REPOSITORY")
-<<<<<<< HEAD
+        args.create_release = os.environ.get("TINYSEMVER_CREATE_RELEASE", "").lower() == "true"
 
     # It's common for a CI pipeline to have multiple broken settings or missing files.
     # For the best user experience, we want to catch all errors and print them at once,
@@ -672,9 +631,6 @@
     #
     # TODO: To achieve this, on even on "real runs", we should first perform a "dry run" to catch,
     # accumulate all errors
-=======
-        args.create_release = os.environ.get("TINYSEMVER_CREATE_RELEASE", "").lower() == "true"
->>>>>>> 2405cf5d
 
     try:
         bump(
